use std::{mem, iter};
use std::ffi::OsStr;

use syntax::source_map::DUMMY_SP;
use rustc::hir::def_id::{DefId, CRATE_DEF_INDEX};
use rustc::mir;
use rustc::ty::{
    self,
    List,
    TyCtxt,
    layout::{self, LayoutOf, Size, TyLayout},
};

use rand::RngCore;

use crate::*;

impl<'mir, 'tcx> EvalContextExt<'mir, 'tcx> for crate::MiriEvalContext<'mir, 'tcx> {}

/// Gets an instance for a path.
fn resolve_did<'mir, 'tcx>(tcx: TyCtxt<'tcx>, path: &[&str]) -> InterpResult<'tcx, DefId> {
    tcx
        .crates()
        .iter()
        .find(|&&krate| tcx.original_crate_name(krate).as_str() == path[0])
        .and_then(|krate| {
            let krate = DefId {
                krate: *krate,
                index: CRATE_DEF_INDEX,
            };
            let mut items = tcx.item_children(krate);
            let mut path_it = path.iter().skip(1).peekable();

            while let Some(segment) = path_it.next() {
                for item in mem::replace(&mut items, Default::default()).iter() {
                    if item.ident.name.as_str() == *segment {
                        if path_it.peek().is_none() {
                            return Some(item.res.def_id())
                        }

                        items = tcx.item_children(item.res.def_id());
                        break;
                    }
                }
            }
            None
        })
        .ok_or_else(|| {
            let path = path.iter().map(|&s| s.to_owned()).collect();
            err_unsup!(PathNotFound(path)).into()
        })
}


pub trait EvalContextExt<'mir, 'tcx: 'mir>: crate::MiriEvalContextExt<'mir, 'tcx> {

    /// Gets an instance for a path.
    fn resolve_path(&self, path: &[&str]) -> InterpResult<'tcx, ty::Instance<'tcx>> {
        Ok(ty::Instance::mono(self.eval_context_ref().tcx.tcx, resolve_did(self.eval_context_ref().tcx.tcx, path)?))
    }

    /// Write a 0 of the appropriate size to `dest`.
    fn write_null(&mut self, dest: PlaceTy<'tcx, Tag>) -> InterpResult<'tcx> {
        self.eval_context_mut().write_scalar(Scalar::from_int(0, dest.layout.size), dest)
    }

    /// Test if this immediate equals 0.
    fn is_null(&self, val: Scalar<Tag>) -> InterpResult<'tcx, bool> {
        let this = self.eval_context_ref();
        let null = Scalar::from_int(0, this.memory.pointer_size());
        this.ptr_eq(val, null)
    }

    /// Turn a Scalar into an Option<NonNullScalar>
    fn test_null(&self, val: Scalar<Tag>) -> InterpResult<'tcx, Option<Scalar<Tag>>> {
        let this = self.eval_context_ref();
        Ok(if this.is_null(val)? {
            None
        } else {
            Some(val)
        })
    }

    /// Get the `Place` for a local
    fn local_place(&mut self, local: mir::Local) -> InterpResult<'tcx, PlaceTy<'tcx, Tag>> {
        let this = self.eval_context_mut();
        let place = mir::Place { base: mir::PlaceBase::Local(local), projection: List::empty() };
        this.eval_place(&place)
    }

    /// Generate some random bytes, and write them to `dest`.
    fn gen_random(
        &mut self,
        ptr: Scalar<Tag>,
        len: usize,
    ) -> InterpResult<'tcx>  {
        // Some programs pass in a null pointer and a length of 0
        // to their platform's random-generation function (e.g. getrandom())
        // on Linux. For compatibility with these programs, we don't perform
        // any additional checks - it's okay if the pointer is invalid,
        // since we wouldn't actually be writing to it.
        if len == 0 {
            return Ok(());
        }
        let this = self.eval_context_mut();

        let mut data = vec![0; len];

        if this.machine.communicate {
            // Fill the buffer using the host's rng.
            getrandom::getrandom(&mut data)
                .map_err(|err| err_unsup_format!("getrandom failed: {}", err))?;
        }
        else {
            let rng = this.memory.extra.rng.get_mut();
            rng.fill_bytes(&mut data);
        }

        this.memory.write_bytes(ptr, data.iter().copied())
    }

    /// Call a function: Push the stack frame and pass the arguments.
    /// For now, arguments must be scalars (so that the caller does not have to know the layout).
    fn call_function(
        &mut self,
        f: ty::Instance<'tcx>,
        args: &[Immediate<Tag>],
        dest: Option<PlaceTy<'tcx, Tag>>,
        stack_pop: StackPopCleanup,
    ) -> InterpResult<'tcx> {
        let this = self.eval_context_mut();

        // Push frame.
        let mir = &*this.load_mir(f.def, None)?;
        let span = this.stack().last()
            .and_then(Frame::current_source_info)
            .map(|si| si.span)
            .unwrap_or(DUMMY_SP);
        this.push_stack_frame(
            f,
            span,
            mir,
            dest,
            stack_pop,
        )?;

        // Initialize arguments.
        let mut callee_args = this.frame().body.args_iter();
        for arg in args {
            let callee_arg = this.local_place(
                callee_args.next().expect("callee has fewer arguments than expected")
            )?;
            this.write_immediate(*arg, callee_arg)?;
        }
        callee_args.next().expect_none("callee has more arguments than expected");

        Ok(())
    }

    /// Visits the memory covered by `place`, sensitive to freezing: the 3rd parameter
    /// will be true if this is frozen, false if this is in an `UnsafeCell`.
    fn visit_freeze_sensitive(
        &self,
        place: MPlaceTy<'tcx, Tag>,
        size: Size,
        mut action: impl FnMut(Pointer<Tag>, Size, bool) -> InterpResult<'tcx>,
    ) -> InterpResult<'tcx> {
        let this = self.eval_context_ref();
        trace!("visit_frozen(place={:?}, size={:?})", *place, size);
        debug_assert_eq!(size,
            this.size_and_align_of_mplace(place)?
            .map(|(size, _)| size)
            .unwrap_or_else(|| place.layout.size)
        );
        // Store how far we proceeded into the place so far. Everything to the left of
        // this offset has already been handled, in the sense that the frozen parts
        // have had `action` called on them.
        let mut end_ptr = place.ptr.assert_ptr();
        // Called when we detected an `UnsafeCell` at the given offset and size.
        // Calls `action` and advances `end_ptr`.
        let mut unsafe_cell_action = |unsafe_cell_ptr: Scalar<Tag>, unsafe_cell_size: Size| {
            let unsafe_cell_ptr = unsafe_cell_ptr.assert_ptr();
            debug_assert_eq!(unsafe_cell_ptr.alloc_id, end_ptr.alloc_id);
            debug_assert_eq!(unsafe_cell_ptr.tag, end_ptr.tag);
            // We assume that we are given the fields in increasing offset order,
            // and nothing else changes.
            let unsafe_cell_offset = unsafe_cell_ptr.offset;
            let end_offset = end_ptr.offset;
            assert!(unsafe_cell_offset >= end_offset);
            let frozen_size = unsafe_cell_offset - end_offset;
            // Everything between the end_ptr and this `UnsafeCell` is frozen.
            if frozen_size != Size::ZERO {
                action(end_ptr, frozen_size, /*frozen*/true)?;
            }
            // This `UnsafeCell` is NOT frozen.
            if unsafe_cell_size != Size::ZERO {
                action(unsafe_cell_ptr, unsafe_cell_size, /*frozen*/false)?;
            }
            // Update end end_ptr.
            end_ptr = unsafe_cell_ptr.wrapping_offset(unsafe_cell_size, this);
            // Done
            Ok(())
        };
        // Run a visitor
        {
            let mut visitor = UnsafeCellVisitor {
                ecx: this,
                unsafe_cell_action: |place| {
                    trace!("unsafe_cell_action on {:?}", place.ptr);
                    // We need a size to go on.
                    let unsafe_cell_size = this.size_and_align_of_mplace(place)?
                        .map(|(size, _)| size)
                        // for extern types, just cover what we can
                        .unwrap_or_else(|| place.layout.size);
                    // Now handle this `UnsafeCell`, unless it is empty.
                    if unsafe_cell_size != Size::ZERO {
                        unsafe_cell_action(place.ptr, unsafe_cell_size)
                    } else {
                        Ok(())
                    }
                },
            };
            visitor.visit_value(place)?;
        }
        // The part between the end_ptr and the end of the place is also frozen.
        // So pretend there is a 0-sized `UnsafeCell` at the end.
        unsafe_cell_action(place.ptr.ptr_wrapping_offset(size, this), Size::ZERO)?;
        // Done!
        return Ok(());

        /// Visiting the memory covered by a `MemPlace`, being aware of
        /// whether we are inside an `UnsafeCell` or not.
        struct UnsafeCellVisitor<'ecx, 'mir, 'tcx, F>
            where F: FnMut(MPlaceTy<'tcx, Tag>) -> InterpResult<'tcx>
        {
            ecx: &'ecx MiriEvalContext<'mir, 'tcx>,
            unsafe_cell_action: F,
        }

        impl<'ecx, 'mir, 'tcx, F>
            ValueVisitor<'mir, 'tcx, Evaluator<'tcx>>
        for
            UnsafeCellVisitor<'ecx, 'mir, 'tcx, F>
        where
            F: FnMut(MPlaceTy<'tcx, Tag>) -> InterpResult<'tcx>
        {
            type V = MPlaceTy<'tcx, Tag>;

            #[inline(always)]
            fn ecx(&self) -> &MiriEvalContext<'mir, 'tcx> {
                &self.ecx
            }

            // Hook to detect `UnsafeCell`.
            fn visit_value(&mut self, v: MPlaceTy<'tcx, Tag>) -> InterpResult<'tcx>
            {
                trace!("UnsafeCellVisitor: {:?} {:?}", *v, v.layout.ty);
                let is_unsafe_cell = match v.layout.ty.kind {
                    ty::Adt(adt, _) => Some(adt.did) == self.ecx.tcx.lang_items().unsafe_cell_type(),
                    _ => false,
                };
                if is_unsafe_cell {
                    // We do not have to recurse further, this is an `UnsafeCell`.
                    (self.unsafe_cell_action)(v)
                } else if self.ecx.type_is_freeze(v.layout.ty) {
                    // This is `Freeze`, there cannot be an `UnsafeCell`
                    Ok(())
                } else {
                    // We want to not actually read from memory for this visit. So, before
                    // walking this value, we have to make sure it is not a
                    // `Variants::Multiple`.
                    match v.layout.variants {
                        layout::Variants::Multiple { .. } => {
                            // A multi-variant enum, or generator, or so.
                            // Treat this like a union: without reading from memory,
                            // we cannot determine the variant we are in. Reading from
                            // memory would be subject to Stacked Borrows rules, leading
                            // to all sorts of "funny" recursion.
                            // We only end up here if the type is *not* freeze, so we just call the
                            // `UnsafeCell` action.
                            (self.unsafe_cell_action)(v)
                        }
                        layout::Variants::Single { .. } => {
                            // Proceed further, try to find where exactly that `UnsafeCell`
                            // is hiding.
                            self.walk_value(v)
                        }
                    }
                }
            }

            // Make sure we visit aggregrates in increasing offset order.
            fn visit_aggregate(
                &mut self,
                place: MPlaceTy<'tcx, Tag>,
                fields: impl Iterator<Item=InterpResult<'tcx, MPlaceTy<'tcx, Tag>>>,
            ) -> InterpResult<'tcx> {
                match place.layout.fields {
                    layout::FieldPlacement::Array { .. } => {
                        // For the array layout, we know the iterator will yield sorted elements so
                        // we can avoid the allocation.
                        self.walk_aggregate(place, fields)
                    }
                    layout::FieldPlacement::Arbitrary { .. } => {
                        // Gather the subplaces and sort them before visiting.
                        let mut places = fields.collect::<InterpResult<'tcx, Vec<MPlaceTy<'tcx, Tag>>>>()?;
                        places.sort_by_key(|place| place.ptr.assert_ptr().offset);
                        self.walk_aggregate(place, places.into_iter().map(Ok))
                    }
                    layout::FieldPlacement::Union { .. } => {
                        // Uh, what?
                        bug!("a union is not an aggregate we should ever visit")
                    }
                }
            }

            // We have to do *something* for unions.
            fn visit_union(&mut self, v: MPlaceTy<'tcx, Tag>) -> InterpResult<'tcx>
            {
                // With unions, we fall back to whatever the type says, to hopefully be consistent
                // with LLVM IR.
                // FIXME: are we consistent, and is this really the behavior we want?
                let frozen = self.ecx.type_is_freeze(v.layout.ty);
                if frozen {
                    Ok(())
                } else {
                    (self.unsafe_cell_action)(v)
                }
            }

            // We should never get to a primitive, but always short-circuit somewhere above.
            fn visit_primitive(&mut self, _v: MPlaceTy<'tcx, Tag>) -> InterpResult<'tcx>
            {
                bug!("we should always short-circuit before coming to a primitive")
            }
        }
    }

    /// Helper function to get a `libc` constant as a `Scalar`.
    fn eval_libc(&mut self, name: &str) -> InterpResult<'tcx, Scalar<Tag>> {
        self.eval_context_mut()
            .eval_path_scalar(&["libc", name])?
            .ok_or_else(|| err_unsup_format!("Path libc::{} cannot be resolved.", name))?
            .not_undef()
    }

    /// Helper function to get a `libc` constant as an `i32`.
    fn eval_libc_i32(&mut self, name: &str) -> InterpResult<'tcx, i32> {
        self.eval_libc(name)?.to_i32()
    }

    /// Helper function to get the `TyLayout` of a `libc` type
    fn libc_ty_layout(&mut self, name: &str) -> InterpResult<'tcx, TyLayout<'tcx>> {
        let this = self.eval_context_mut();
        let ty = this.resolve_path(&["libc", name])?.ty(*this.tcx);
        this.layout_of(ty)
    }

    // Writes several `ImmTy`s contiguosly into memory. This is useful when you have to pack
    // different values into a struct.
    fn write_packed_immediates(
        &mut self,
        place: &MPlaceTy<'tcx, Tag>,
        imms: &[ImmTy<'tcx, Tag>],
    ) -> InterpResult<'tcx> {
        let this = self.eval_context_mut();

        let mut offset = Size::from_bytes(0);

        for &imm in imms {
            this.write_immediate_to_mplace(
                *imm,
                place.offset(offset, None, imm.layout, &*this.tcx)?,
            )?;
            offset += imm.layout.size;
        }
        Ok(())
    }

    /// Helper function used inside the shims of foreign functions to check that isolation is
    /// disabled. It returns an error using the `name` of the foreign function if this is not the
    /// case.
    fn check_no_isolation(&mut self, name: &str) -> InterpResult<'tcx> {
        if !self.eval_context_mut().machine.communicate {
            throw_unsup_format!("`{}` not available when isolation is enabled. Pass the flag `-Zmiri-disable-isolation` to disable it.", name)
        }
        Ok(())
    }

    /// Sets the last error variable.
    fn set_last_error(&mut self, scalar: Scalar<Tag>) -> InterpResult<'tcx> {
        let this = self.eval_context_mut();
        let errno_place = this.machine.last_error.unwrap();
        this.write_scalar(scalar, errno_place.into())
    }

    /// Gets the last error variable.
    fn get_last_error(&mut self) -> InterpResult<'tcx, Scalar<Tag>> {
        let this = self.eval_context_mut();
        let errno_place = this.machine.last_error.unwrap();
        this.read_scalar(errno_place.into())?.not_undef()
    }

    /// Sets the last OS error using a `std::io::Error`. This function tries to produce the most
    /// similar OS error from the `std::io::ErrorKind` and sets it as the last OS error.
    fn set_last_error_from_io_error(&mut self, e: std::io::Error) -> InterpResult<'tcx> {
        use std::io::ErrorKind::*;
        let this = self.eval_context_mut();
        let target = &this.tcx.tcx.sess.target.target;
        let last_error = if target.options.target_family == Some("unix".to_owned()) {
            this.eval_libc(match e.kind() {
                ConnectionRefused => "ECONNREFUSED",
                ConnectionReset => "ECONNRESET",
                PermissionDenied => "EPERM",
                BrokenPipe => "EPIPE",
                NotConnected => "ENOTCONN",
                ConnectionAborted => "ECONNABORTED",
                AddrNotAvailable => "EADDRNOTAVAIL",
                AddrInUse => "EADDRINUSE",
                NotFound => "ENOENT",
                Interrupted => "EINTR",
                InvalidInput => "EINVAL",
                TimedOut => "ETIMEDOUT",
                AlreadyExists => "EEXIST",
                WouldBlock => "EWOULDBLOCK",
                _ => throw_unsup_format!("The {} error cannot be transformed into a raw os error", e)
            })?
        } else {
            // FIXME: we have to implement the Windows equivalent of this.
            throw_unsup_format!("Setting the last OS error from an io::Error is unsupported for {}.", target.target_os)
        };
        this.set_last_error(last_error)
    }

    /// Helper function that consumes an `std::io::Result<T>` and returns an
    /// `InterpResult<'tcx,T>::Ok` instead. In case the result is an error, this function returns
    /// `Ok(-1)` and sets the last OS error accordingly.
    ///
    /// This function uses `T: From<i32>` instead of `i32` directly because some IO related
    /// functions return different integer types (like `read`, that returns an `i64`).
    fn try_unwrap_io_result<T: From<i32>>(
        &mut self,
        result: std::io::Result<T>,
    ) -> InterpResult<'tcx, T> {
        match result {
            Ok(ok) => Ok(ok),
            Err(e) => {
                self.eval_context_mut().set_last_error_from_io_error(e)?;
                Ok((-1).into())
            }
        }
    }

    /// Helper function to read an OsString from a null-terminated sequence of bytes, which is what
    /// the Unix APIs usually handle.
    fn read_os_str_from_c_str<'a>(&'a self, scalar: Scalar<Tag>) -> InterpResult<'tcx, &'a OsStr>
        where 'tcx: 'a, 'mir: 'a
    {
        let this = self.eval_context_ref();
        let bytes = this.memory.read_c_str(scalar)?;
        bytes_to_os_str(bytes)
    }

    /// Helper function to write an OsStr as a null-terminated sequence of bytes, which is what
    /// the Unix APIs usually handle. This function returns `Ok(false)` without trying to write if
    /// `size` is not large enough to fit the contents of `os_string` plus a null terminator. It
    /// returns `Ok(true)` if the writing process was successful.
    fn write_os_str_to_c_str(
        &mut self,
        os_str: &OsStr,
        scalar: Scalar<Tag>,
        size: u64
    ) -> InterpResult<'tcx, bool> {
        let bytes = os_str_to_bytes(os_str)?;
        // If `size` is smaller or equal than `bytes.len()`, writing `bytes` plus the required null
        // terminator to memory using the `ptr` pointer would cause an out-of-bounds access.
        if size <= bytes.len() as u64 {
            return Ok(false);
        }
        self.eval_context_mut().memory.write_bytes(scalar, bytes.iter().copied().chain(iter::once(0u8)))?;
        Ok(true)
    }

    fn alloc_os_str_as_c_str(
        &mut self,
        os_str : &OsStr
    ) -> Pointer<Tag> {
        let bytes = os_str_to_bytes(os_str).unwrap();
        let size = bytes.len() as u64 + 1; // Make space for `0` terminator.

        let this = self.eval_context_mut();

        let arg_type = this.tcx.mk_array(this.tcx.types.u8, size);
        let arg_place = this.allocate(this.layout_of(arg_type).unwrap(), MiriMemoryKind::Env.into());
        self.write_os_str_to_c_string(os_str, arg_place.ptr, size).unwrap();
        arg_place.ptr.assert_ptr()
    }
}

#[cfg(target_os = "unix")]
pub(crate) fn os_str_to_bytes<'tcx, 'a>(os_str: &'a OsStr) -> InterpResult<'tcx, &'a [u8]> {
    std::os::unix::ffi::OsStringExt::into_bytes(os_str)
}

#[cfg(target_os = "unix")]
pub(crate) fn bytes_to_os_str<'tcx, 'a>(bytes: &'a[u8]) -> InterpResult<'tcx, &'a OsStr> {
    Ok(std::os::unix::ffi::OsStringExt::from_bytes(bytes))
}

// On non-unix platforms the best we can do to transform bytes from/to OS strings is to do the
// intermediate transformation into strings. Which invalidates non-utf8 paths that are actually
// valid.
#[cfg(not(target_os = "unix"))]
pub(crate) fn os_str_to_bytes<'tcx, 'a>(os_str: &'a OsStr) -> InterpResult<'tcx, &'a [u8]> {
    os_str
        .to_str()
        .map(|s| s.as_bytes())
        .ok_or_else(|| err_unsup_format!("{:?} is not a valid utf-8 string", os_str).into())
}

#[cfg(not(target_os = "unix"))]
<<<<<<< HEAD
pub(crate) fn bytes_to_os_str<'tcx, 'a>(bytes: &'a[u8]) -> InterpResult<'tcx, &'a OsStr> {
=======
fn bytes_to_os_str<'tcx, 'a>(bytes: &'a [u8]) -> InterpResult<'tcx, &'a OsStr> {
>>>>>>> 6c75a95a
    let s = std::str::from_utf8(bytes)
        .map_err(|_| err_unsup_format!("{:?} is not a valid utf-8 string", bytes))?;
    Ok(&OsStr::new(s))
}<|MERGE_RESOLUTION|>--- conflicted
+++ resolved
@@ -519,11 +519,7 @@
 }
 
 #[cfg(not(target_os = "unix"))]
-<<<<<<< HEAD
 pub(crate) fn bytes_to_os_str<'tcx, 'a>(bytes: &'a[u8]) -> InterpResult<'tcx, &'a OsStr> {
-=======
-fn bytes_to_os_str<'tcx, 'a>(bytes: &'a [u8]) -> InterpResult<'tcx, &'a OsStr> {
->>>>>>> 6c75a95a
     let s = std::str::from_utf8(bytes)
         .map_err(|_| err_unsup_format!("{:?} is not a valid utf-8 string", bytes))?;
     Ok(&OsStr::new(s))
